--- conflicted
+++ resolved
@@ -265,11 +265,7 @@
   module Transfer_IO = Transfer_io.Make(IO)
 
   let resolve_local_file ~docroot ~uri =
-<<<<<<< HEAD
-    let path = Uri.pct_decode (Uri.path (Uri.resolve "http" (Uri.of_string "/") uri)) in
-=======
     let path = Uri.(pct_decode (path (resolve "http" (of_string "/") uri))) in
->>>>>>> 83ca0e7f
     let rel_path = String.sub path 1 (String.length path - 1) in
     Filename.concat docroot rel_path
 
