(*
 * Copyright (c) 2014 Romain Calascibetta <romain.calascibetta@gmail.com>
 * Copyright (c) 2014 Anil Madhavapeddy <anil@recoil.org>
 * Copyright (c) 2014 David Sheets <sheets@alum.mit.edu>
 *
 * Permission to use, copy, modify, and distribute this software for any
 * purpose with or without fee is hereby granted, provided that the above
 * copyright notice and this permission notice appear in all copies.
 *
 * THE SOFTWARE IS PROVIDED "AS IS" AND THE AUTHOR DISCLAIMS ALL WARRANTIES
 * WITH REGARD TO THIS SOFTWARE INCLUDING ALL IMPLIED WARRANTIES OF
 * MERCHANTABILITY AND FITNESS. IN NO EVENT SHALL THE AUTHOR BE LIABLE FOR
 * ANY SPECIAL, DIRECT, INDIRECT, OR CONSEQUENTIAL DAMAGES OR ANY DAMAGES
 * WHATSOEVER RESULTING FROM LOSS OF USE, DATA OR PROFITS, WHETHER IN AN
 * ACTION OF CONTRACT, NEGLIGENCE OR OTHER TORTIOUS ACTION, ARISING OUT OF
 * OR IN CONNECTION WITH THE USE OR PERFORMANCE OF THIS SOFTWARE.
 *
 *)

open Printf

open Lwt
open Cohttp
open Cohttp_lwt_unix

let ( / ) = Filename.concat

let serve_file ~docroot ~uri =
  let fname = Server.resolve_local_file ~docroot ~uri in
  Server.respond_file ~fname ()

let compare_kind = function
  | Some Unix.S_DIR, Some Unix.S_DIR -> 0
  | Some Unix.S_DIR, _               -> -1
  | _              , Some Unix.S_DIR -> 1
  | Some Unix.S_REG, Some Unix.S_REG -> 0
  | Some Unix.S_REG, _               -> 1
  | _              , Some Unix.S_REG -> -1
  | _              , _               -> 0

let sort = List.sort (fun (ka,a) (kb,b) ->
  let c = compare_kind (ka,kb) in
  if c <> 0 then c
  else String.compare (String.lowercase a) (String.lowercase b)
)

let li l = sprintf "<li><a href=\"%s\">%s</a></li>" (Uri.to_string l)

let ls_dir dir =
  Lwt_stream.to_list
    (Lwt_stream.filter ((<>) ".")
       (Lwt_unix.files_of_directory dir))

let rec handler ~info ~docroot ~verbose ~index sock req body =
  let uri = Cohttp.Request.uri req in
  let path = Uri.path uri in
  let decoded_path = Uri.pct_decode path in
  (* Log the request to the console *)
  printf "%s %s %s\n%!"
    (Cohttp.(Code.string_of_method (Request.meth req)))
    path
    (match verbose with
    | true -> ""
    | false -> ""
    );
  (* Get a canonical filename from the URL and docroot *)
  let file_name = Server.resolve_local_file ~docroot ~uri in
  catch (fun () ->
    Lwt_unix.stat file_name
    >>= fun stat ->
    match stat.Unix.st_kind with
    | Unix.S_DIR -> begin
      let path_len = String.length path in
      if path_len <> 0 && path.[path_len - 1] <> '/'
      then Server.respond_redirect (Uri.with_path uri (path^"/")) ()
      else match Sys.file_exists (file_name / index) with
      | true -> let uri = Uri.with_path uri (path / index) in
                serve_file ~docroot ~uri
      | false ->
        ls_dir file_name
        >>= Lwt_list.map_s (fun f ->
          let file_name = file_name / f in
          Lwt.try_bind
            (fun () -> Lwt_unix.stat file_name)
            (fun stat -> return (Some stat.Unix.st_kind, f))
            (fun exn -> return (None, f)))
        >>= fun listing ->
        let html = List.map (fun (kind, f) ->
          let encoded_f = Uri.pct_encode f in
          match kind with
          | Some Unix.S_DIR ->
            let link = Uri.with_path uri (path / encoded_f / "") in
            li link (sprintf "<i>%s/</i>" f)
          | Some Unix.S_REG ->
            let link = Uri.with_path uri (path / encoded_f) in
            li link f
          | Some _ -> sprintf "<li><s>%s</s></li>" f
          | None -> sprintf "<li>Error with file: %s</li>" f
        ) (sort listing) in
        let contents = String.concat "\n" html in
        let body = sprintf "
              <html>
                <body>
                <h2>Directory Listing for <em>%s</em></h2>
                <ul>%s</ul>
                <hr />%s
                </body>
              </html>"
<<<<<<< HEAD
          decoded_path contents info in
=======
          (Uri.pct_decode path) contents info in
>>>>>>> 83ca0e7f
        Server.respond_string ~status:`OK ~body ()
    end
    | Unix.S_REG -> serve_file ~docroot ~uri
    | _ ->
      Server.respond_string ~status:`Forbidden
        ~body:(sprintf "<html><body><h2>Forbidden</h2>
        <p><b>%s</b> is not a normal file or directory</p>
        <hr />%s</body></html>" path info)
        ()
  ) (function
  | Unix.Unix_error(Unix.ENOENT, "stat", p) as e ->
    if p = file_name
    then Server.respond_string ~status:`Not_found
      ~body:(sprintf "<html><body><h2>Not Found</h2>
      <p><b>%s</b> was not found on this server</p>
      <hr />%s</body></html>" path info)
      ()
    else fail e
  | e -> fail e
  )

let start_server docroot port host index verbose () =
  printf "Listening for HTTP request on: %s %d\n%!" host port;
  let info = sprintf "Served by Cohttp/Lwt listening on %s:%d" host port in
  let conn_closed id () = printf "connection %s closed\n%!"
      (Connection.to_string id) in
  let callback = handler ~info ~docroot ~verbose ~index in
  let config = { Server.callback; conn_closed } in
  Server.create ~address:host ~port:port config

let host = ref "0.0.0.0"
let port = ref 8080
let index = ref "index.html"
let verbose = ref false
let rest = ref []

let usage = "usage " ^ Sys.argv.(0) ^ " input [-o output]"

let arglist = [
  ("-p", Arg.Int (fun i -> port := i), ": TCP port to listen on");
  ("-s", Arg.String (fun s -> host := s), ": IP address to listen on");
  ("-i", Arg.String (fun s -> index := s), ": Name of index file in directory");
  ("-v", Arg.Bool (fun b -> verbose := b), ": logging output to console");
]

let _ =
  try Arg.parse arglist (fun x -> rest := x :: !rest) usage;
    begin match !rest with
    | [] -> Lwt_unix.run (start_server "." !port !host !index !verbose ())
    | dir::_ -> Lwt_unix.run (start_server dir !port !host !index !verbose ())
    end
  with
  | Failure s -> print_endline s
  | Sys_error s -> print_endline s<|MERGE_RESOLUTION|>--- conflicted
+++ resolved
@@ -54,7 +54,6 @@
 let rec handler ~info ~docroot ~verbose ~index sock req body =
   let uri = Cohttp.Request.uri req in
   let path = Uri.path uri in
-  let decoded_path = Uri.pct_decode path in
   (* Log the request to the console *)
   printf "%s %s %s\n%!"
     (Cohttp.(Code.string_of_method (Request.meth req)))
@@ -106,11 +105,7 @@
                 <hr />%s
                 </body>
               </html>"
-<<<<<<< HEAD
-          decoded_path contents info in
-=======
           (Uri.pct_decode path) contents info in
->>>>>>> 83ca0e7f
         Server.respond_string ~status:`OK ~body ()
     end
     | Unix.S_REG -> serve_file ~docroot ~uri
